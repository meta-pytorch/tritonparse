#  Copyright (c) Meta Platforms, Inc. and affiliates.

import logging

from .sourcemap_utils import load_ir_contents


logger = logging.getLogger("IRAnalysis")


def process_amd_bufferop(ir_content: str, io_keys: list[str]) -> dict[str, int]:
    def make_key(prefix: str) -> str:
        return f"{prefix}_count"

    io_keys = [(make_key(prefix), prefix) for prefix in io_keys]
    output: dict[str, int] = {}
    for dict_key, _ in io_keys:
        output[dict_key] = 0
    if ir_content:
        for line in ir_content.split("\n"):
            for dict_key, code_key in io_keys:
                if code_key in line:
                    output[dict_key] += 1
    return output


def process_amd_ttgir_bufferops(
    key: str,
    file_content: dict[str, str],
    file_path: dict[str, str],
) -> dict[str, int]:
    ir_content = load_ir_contents(key, file_content, file_path)
    # TODO: Add atomics
    io_keys = ["tt.load", "tt.store", "amdgpu.buffer_load", "amdgpu.buffer_store"]
    return process_amd_bufferop(ir_content, io_keys)


def process_amd_gcn_bufferops(
    key: str,
    file_content: dict[str, str],
    file_path: dict[str, str],
) -> dict[str, int]:
    ir_content = load_ir_contents(key, file_content, file_path)
    # TODO: Add atomics
    io_keys = ["global_load", "global_store", "buffer_load", "buffer_store"]
    return process_amd_bufferop(ir_content, io_keys)


def find_loop_bounds(ir_content: str) -> list[tuple[int, int]]:
    """
    Find the bounds of all scf.for loops in the IR content.
    These are the only candidates for Software Pipelining (SWP).

    A loop starts with 'scf.for' and ends when its closing brace '}' is found.
    Brace counts are tracked to determine when each loop closes.

    Args:
        ir_content: The IR content as a string.

    Returns:
        A list of tuples (start_line, end_line) for each scf.for loop found.
        Line numbers are 0-indexed.
    """
    if not ir_content:
        return []

    loop_bounds: list[tuple[int, int]] = []
    lines = ir_content.split("\n")

    # Stack to track loop starts and their brace counts
    # Each entry is (start_line, brace_count_at_start)
    loop_stack: list[tuple[int, int]] = []
    current_brace_count = 0

    for line_idx, line in enumerate(lines):
        # Check if this line starts a new scf.for loop
        if "scf.for" in line:
            loop_stack.append((line_idx, current_brace_count))

        # Count braces on this line
        for char in line:
            if char == "{":
                current_brace_count += 1
            elif char == "}":
                current_brace_count -= 1

                # Check if we've closed any loops
                while loop_stack and current_brace_count <= loop_stack[-1][1]:
                    start_line, _start_brace_count = loop_stack.pop()
                    # The loop ends at this line
                    loop_bounds.append((start_line, line_idx))

    return loop_bounds


def find_inner_loop_bounds(ir_content: str) -> list[tuple[int, int]]:
    """
    Find the bounds of inner scf.for loops (loops without nested loops inside).

    Inner loops are the primary candidates for Software Pipelining (SWP) as they
    represent the innermost computation that can be optimized.

    Args:
        ir_content: The IR content as a string.

    Returns:
        A list of tuples (start_line, end_line) for each inner scf.for loop found.
        Line numbers are 0-indexed.
    """
    all_loops = find_loop_bounds(ir_content)

    if not all_loops:
        return []

    # Filter to keep only inner loops (loops that don't contain other loops)
    inner_loops: list[tuple[int, int]] = []

    for i, (start_i, end_i) in enumerate(all_loops):
        # Check if any other loop is nested inside this loop
        has_nested_loop = False
        for j, (start_j, end_j) in enumerate(all_loops):
            if i != j:
                # Check if loop j is nested inside loop i
                if start_i < start_j and end_j < end_i:
                    has_nested_loop = True
                    break

        # If no nested loops found, this is an inner loop
        if not has_nested_loop:
            inner_loops.append((start_i, end_i))

    return inner_loops


def find_loop_pipelining(
    ttir_content: str,
    ttgir_content: str,
    ttir_loop_start: int,
    ttir_loop_end: int,
    ttir_to_ttgir_mapping: dict[str, dict],
    ttgir_to_source_mapping: dict[str, dict],
    python_source_content: str | None,
    python_source_start_line: int,
) -> dict[str, list[str]]:
    """
    Find pipelining information for a specific loop by identifying tt.load and tt.dot operations
    in TTIR and mapping them to their corresponding operations in the original Python source code.

    For each tt.load or tt.dot operation found in the TTIR loop, this function uses source
    mappings to find the corresponding operations in TTGIR, then maps them back to the original
    Python source code. Operations are categorized into three sections:
    - prologue: Operations that appear before the loop body
    - loop_body: Operations that appear within the loop body
    - epilogue: Operations that appear after the loop body

    Operations are merged together (both loads and dots) and sorted in program order
    within each section.

    Args:
        ttir_content: The TTIR content as a string.
        ttgir_content: The TTGIR content as a string.
        ttir_loop_start: The starting line number of the loop in TTIR (0-indexed).
        ttir_loop_end: The ending line number of the loop in TTIR (0-indexed).
        ttir_to_ttgir_mapping: Source mapping from TTIR lines to TTGIR lines.
        ttgir_to_source_mapping: Source mapping from TTGIR lines to original Python source.
        python_source_content: The original Python source code content.

    Returns:
        A dictionary containing:
        - "prologue": List of Python source line strings in program order
        - "loop_body": List of Python source line strings in program order
        - "epilogue": List of Python source line strings in program order
    """
    if not ttir_content or not ttgir_content:
        return {
            "prologue": [],
            "loop_body": [],
            "epilogue": [],
        }

    ttir_lines = ttir_content.split("\n")
    ttgir_lines = ttgir_content.split("\n")
    python_lines = python_source_content.split("\n") if python_source_content else []

    # Step 1: Find tt.load and tt.dot operations in TTIR loop
    ttir_operations: list[tuple[str, int]] = []

    for line_idx in range(ttir_loop_start, min(ttir_loop_end + 1, len(ttir_lines))):
        line = ttir_lines[line_idx]
        if "tt.load" in line:
            ttir_operations.append(("tt.load", line_idx))
        if "tt.dot" in line:
            ttir_operations.append(("tt.dot", line_idx))

    # Step 2: Find the corresponding loop in TTGIR using source mappings
    # Map the TTIR loop bounds to TTGIR using source mappings
    ttgir_inner_loops = find_inner_loop_bounds(ttgir_content)

    if not ttgir_inner_loops:
        # No loop found in TTGIR, return empty results
        return {
            "prologue": [],
            "loop_body": [],
            "epilogue": [],
        }

    # Use the first inner loop as the reference
    # TODO: Implement more sophisticated mapping logic to match TTIR loops to TTGIR loops
    ttgir_loop_start, ttgir_loop_end = ttgir_inner_loops[0]

    # Step 3: Map TTIR operations to TTGIR operations using source mappings
    # and categorize them by their position relative to the TTGIR loop
    # Store as (line_number, source_line) to maintain order before extracting just the source
    prologue_ops: list[tuple[int, str]] = []
    loop_body_ops: list[tuple[int, str]] = []
    epilogue_ops: list[tuple[int, str]] = []

    for op_type, ttir_line in ttir_operations:
        # Convert 0-indexed line to 1-indexed string key for mapping lookup
        ttir_line_key = str(ttir_line + 1)

        # Get the corresponding TTGIR lines from the source mapping
        if ttir_line_key in ttir_to_ttgir_mapping:
            ttgir_lines_list = ttir_to_ttgir_mapping[ttir_line_key].get(
                "ttgir_lines", []
            )

            # For each mapped TTGIR line, categorize it
            for ttgir_line in ttgir_lines_list:
                # Convert back to 0-indexed
                ttgir_line_idx = ttgir_line - 1

                # Get the actual TTGIR line content to check if it's relevant
                if ttgir_line_idx < len(ttgir_lines):
                    ttgir_source_line = ttgir_lines[ttgir_line_idx].strip()

                    # Only keep lines with specific operations
                    relevant_ops = [
                        "tt.load",
                        "tt.dot",
                        "async_copy_global_to_local",
                        "warp_group_dot",
                    ]
                    if any(op in ttgir_source_line for op in relevant_ops):
                        # Map TTGIR line back to Python source
                        ttgir_line_key = str(ttgir_line)
                        python_source_line = ttgir_source_line  # Default to TTGIR line

                        if ttgir_line_key in ttgir_to_source_mapping:
                            source_info = ttgir_to_source_mapping[ttgir_line_key]
                            python_line_num = source_info.get("line")

                            if python_line_num and python_lines:
                                # Account for the offset: the Python source may not start at line 1
                                # python_line_num is the absolute line number in the original file
                                # python_source_start_line is where the extracted code starts
                                # So we need to subtract the offset to get the index in our python_lines array
                                python_line_idx = (
                                    python_line_num - python_source_start_line
                                )
                                if 0 <= python_line_idx < len(python_lines):
                                    python_source_line = python_lines[
                                        python_line_idx
                                    ].strip()

                        if ttgir_line_idx < ttgir_loop_start:
                            prologue_ops.append((ttgir_line_idx, python_source_line))
                        elif ttgir_loop_start <= ttgir_line_idx <= ttgir_loop_end:
                            loop_body_ops.append((ttgir_line_idx, python_source_line))
                        else:
                            epilogue_ops.append((ttgir_line_idx, python_source_line))

    # Step 4: Sort each section by line number to maintain program order
    prologue_ops.sort(key=lambda x: x[0])
    loop_body_ops.sort(key=lambda x: x[0])
    epilogue_ops.sort(key=lambda x: x[0])

    # Extract just the source lines (without line numbers)
    prologue_lines = [line for _, line in prologue_ops]
    loop_body_lines = [line for _, line in loop_body_ops]
    epilogue_lines = [line for _, line in epilogue_ops]

    # Log the pipelining results
    logger.info(
        f"Loop pipelining results (TTIR lines {ttir_loop_start}-{ttir_loop_end}):"
    )
    logger.info(f"  Prologue ({len(prologue_lines)} ops):")
    for line in prologue_lines:
        logger.info(f"    {line}")
    logger.info(f"  Loop Body ({len(loop_body_lines)} ops):")
    for line in loop_body_lines:
        logger.info(f"    {line}")
    logger.info(f"  Epilogue ({len(epilogue_lines)} ops):")
    for line in epilogue_lines:
        logger.info(f"    {line}")

    return {
        "prologue": prologue_lines,
        "loop_body": loop_body_lines,
        "epilogue": epilogue_lines,
    }


def generate_loop_schedule(
    ttir_key: str,
    ttgir_key: str,
    file_content: dict[str, str],
    file_path: dict[str, str],
    source_mappings: dict[str, dict],
    python_source_content: str | None,
    python_source_start_line: int,
) -> list[dict]:
    """
    Generate loop schedule information by finding inner scf.for loops in TTIR
    and analyzing their pipelining potential using source mappings.

    Only inner loops (loops without nested loops) are considered as they are
    the primary candidates for Software Pipelining (SWP).

    Args:
        ttir_key: Key for the TTIR file.
        ttgir_key: Key for the TTGIR file.
        file_content: Dictionary mapping file keys to content.
        file_path: Dictionary mapping file keys to file paths.
        source_mappings: Dictionary containing source mappings between IR stages.
        python_source_content: The original Python source code content.
        python_source_start_line: The starting line number of the Python source in the original file.

    Returns:
        A list of dictionaries, each containing:
        - "loop_bounds": Tuple of (start_line, end_line) for the loop in TTIR
        - "pipelining": Dictionary with Python source lines for operations
    """
    ttir_content = load_ir_contents(ttir_key, file_content, file_path)
    ttgir_content = load_ir_contents(ttgir_key, file_content, file_path)

    # Get the TTIR to TTGIR mapping and TTGIR to source mapping
    ttir_to_ttgir_mapping = source_mappings.get("ttir", {})
    ttgir_to_source_mapping = source_mappings.get("ttgir", {})

    # Find only inner loops (loops without nested loops inside)
    inner_loop_bounds = find_inner_loop_bounds(ttir_content)

    # For each inner loop, find pipelining information
    loop_schedules = []
    for loop_start, loop_end in inner_loop_bounds:
        pipelining_info = find_loop_pipelining(
            ttir_content,
            ttgir_content,
            loop_start,
            loop_end,
            ttir_to_ttgir_mapping,
            ttgir_to_source_mapping,
            python_source_content,
            python_source_start_line,
        )
        loop_schedules.append(pipelining_info)

    return loop_schedules


def _generate_ir_analysis(entry: str):
    payload = entry.setdefault("payload", {})
    file_content = payload.get("file_content", {})
    file_path = payload.get("file_path", {})
    source_mappings = payload.get("source_mappings", {})

    # Find the IR file keys
    ttir_key = next((k for k in file_content if k.endswith(".ttir")), None)
    ttgir_key = next((k for k in file_content if k.endswith(".ttgir")), None)
    amdgcn_key = next((k for k in file_content if k.endswith(".amdgcn")), None)
    # Skip if no IR files found
    if not (ttir_key or ttgir_key or amdgcn_key):
        logger.debug("No IR found")
        return {}
    ir_analysis = {}
    if amdgcn_key and ttgir_key:
        # Add BufferOps information
        ttgir_bufferops_info = process_amd_ttgir_bufferops(
            ttgir_key, file_content, file_path
        )
        gcn_bufferops_info = process_amd_gcn_bufferops(
            amdgcn_key, file_content, file_path
        )
        io_counts = {}
        # NDJSON format requires a newline at the end of each line
        if ttgir_bufferops_info:
            io_counts["amd_ttgir_bufferops_count"] = ttgir_bufferops_info
        if gcn_bufferops_info:
            io_counts["amd_gcn_bufferops_count"] = gcn_bufferops_info
        if io_counts:
            ir_analysis["io_counts"] = io_counts
<<<<<<< HEAD
    if ttir_key and ttgir_key:
        # Get Python source content and start line if available
        python_source_content = None
        python_source_start_line = 1  # Default to 1 if not available
        python_source_info = payload.get("python_source")
        if python_source_info:
            python_source_content = python_source_info.get("code")
            python_source_start_line = python_source_info.get("start_line", 1)

        # Add loop schedule information
        loop_schedule = generate_loop_schedule(
            ttir_key,
            ttgir_key,
            file_content,
            file_path,
            source_mappings,
            python_source_content,
            python_source_start_line,
        )
        if loop_schedule:
            ir_analysis["loop_schedules"] = loop_schedule
=======
>>>>>>> cc29ee84
    return ir_analysis<|MERGE_RESOLUTION|>--- conflicted
+++ resolved
@@ -390,7 +390,6 @@
             io_counts["amd_gcn_bufferops_count"] = gcn_bufferops_info
         if io_counts:
             ir_analysis["io_counts"] = io_counts
-<<<<<<< HEAD
     if ttir_key and ttgir_key:
         # Get Python source content and start line if available
         python_source_content = None
@@ -412,6 +411,4 @@
         )
         if loop_schedule:
             ir_analysis["loop_schedules"] = loop_schedule
-=======
->>>>>>> cc29ee84
     return ir_analysis